#!/usr/bin/env python


import time
from functools import reduce
import numpy
import scipy.linalg
from pyscf import lib
from pyscf.lib import logger
from pyscf.scf import hf
from pyscf.scf import _vhf
from pyscf.scf import chkfile


def init_guess_by_minao(mol, breaksym=True):
    '''Generate initial guess density matrix based on ANO basis, then project
    the density matrix to the basis set defined by ``mol``

    Returns:
        Density matrices, a list of 2D ndarrays for alpha and beta spins
    '''
    dm = hf.init_guess_by_minao(mol)
    dma = dmb = dm*.5
    if breaksym:
        #remove off-diagonal part of beta DM
        dmb = numpy.zeros_like(dma)
        for b0, b1, p0, p1 in mol.offset_nr_by_atom():
            dmb[p0:p1,p0:p1] = dma[p0:p1,p0:p1]
    return numpy.array((dma,dmb))

def init_guess_by_1e(mol, breaksym=True):
    dm = hf.init_guess_by_1e(mol)
    dma = dmb = dm*.5
    if breaksym:
        #remove off-diagonal part of beta DM
        dmb = numpy.zeros_like(dma)
        for b0, b1, p0, p1 in mol.offset_nr_by_atom():
            dmb[p0:p1,p0:p1] = dma[p0:p1,p0:p1]
    return numpy.array((dma,dmb))

def init_guess_by_atom(mol, breaksym=True):
    dm = hf.init_guess_by_atom(mol)
    if breaksym:
        #Add off-diagonal part of alpha DM
        dma = mol.intor('cint1e_ovlp_sph') * 1e-2
        for b0, b1, p0, p1 in mol.offset_nr_by_atom():
            dma[p0:p1,p0:p1] = dmb[p0:p1,p0:p1]
    return numpy.array((dma,dmb))

def init_guess_by_chkfile(mol, chkfile_name, project=True):
    from pyscf.scf import addons
    chk_mol, scf_rec = chkfile.load_scf(chkfile_name)

    def fproj(mo):
        if project:
            return addons.project_mo_nr2nr(chk_mol, mo, mol)
        else:
            return mo
    if scf_rec['mo_coeff'].ndim == 2:
        mo = scf_rec['mo_coeff']
        mo_occ = scf_rec['mo_occ']
        if numpy.iscomplexobj(mo):
            raise NotImplementedError('TODO: project DHF orbital to UHF orbital')
        mo_coeff = fproj(mo)
        mo_a = mo_coeff[:,mo_occ>0]
        mo_b = mo_coeff[:,mo_occ>1]
        dm_a = numpy.dot(mo_a, mo_a.T)
        dm_b = numpy.dot(mo_b, mo_b.T)
        dm = numpy.array((dm_a, dm_b))
    else: #UHF
        mo = scf_rec['mo_coeff']
        mo_occ = scf_rec['mo_occ']
        dm = make_rdm1([fproj(mo[0]),fproj(mo[1])], mo_occ)
    return dm

def get_init_guess(mol, key='minao'):
    return UHF(mol).get_init_guess(mol, key)

def make_rdm1(mo_coeff, mo_occ):
    '''One-particle density matrix

    Returns:
        A list of 2D ndarrays for alpha and beta spins
    '''
    mo_a = mo_coeff[0]
    mo_b = mo_coeff[1]
    dm_a = numpy.dot(mo_a*mo_occ[0], mo_a.T.conj())
    dm_b = numpy.dot(mo_b*mo_occ[1], mo_b.T.conj())
    return numpy.array((dm_a,dm_b))

def get_veff(mol, dm, dm_last=0, vhf_last=0, hermi=1, vhfopt=None):
    r'''Unrestricted Hartree-Fock potential matrix of alpha and beta spins,
    for the given density matrix

    .. math::

        V_{ij}^\alpha &= \sum_{kl} (ij|kl)(\gamma_{lk}^\alpha+\gamma_{lk}^\beta)
                       - \sum_{kl} (il|kj)\gamma_{lk}^\alpha \\
        V_{ij}^\beta  &= \sum_{kl} (ij|kl)(\gamma_{lk}^\alpha+\gamma_{lk}^\beta)
                       - \sum_{kl} (il|kj)\gamma_{lk}^\beta

    Args:
        mol : an instance of :class:`Mole`

        dm : a list of ndarrays
            A list of density matrices, stored as (alpha,alpha,...,beta,beta,...)

    Kwargs:
        dm_last : ndarray or a list of ndarrays or 0
            The density matrix baseline.  When it is not 0, this function computes
            the increment of HF potential w.r.t. the reference HF potential matrix.
        vhf_last : ndarray or a list of ndarrays or 0
            The reference HF potential matrix.
        hermi : int
            Whether J, K matrix is hermitian

            | 0 : no hermitian or symmetric
            | 1 : hermitian
            | 2 : anti-hermitian

        vhfopt :
            A class which holds precomputed quantities to optimize the
            computation of J, K matrices

    Returns:
        :math:`V_{hf} = (V^\alpha, V^\beta)`.  :math:`V^\alpha` (and :math:`V^\beta`)
        can be a list matrices, corresponding to the input density matrices.

    Examples:

    >>> import numpy
    >>> from pyscf import gto, scf
    >>> from pyscf.scf import _vhf
    >>> mol = gto.M(atom='H 0 0 0; H 0 0 1.1')
    >>> dmsa = numpy.random.random((3,mol.nao_nr(),mol.nao_nr()))
    >>> dmsb = numpy.random.random((3,mol.nao_nr(),mol.nao_nr()))
    >>> dms = numpy.vstack((dmsa,dmsb))
    >>> dms.shape
    (6, 2, 2)
    >>> vhfa, vhfb = scf.uhf.get_veff(mol, dms, hermi=0)
    >>> vhfa.shape
    (3, 2, 2)
    >>> vhfb.shape
    (3, 2, 2)
    '''
    dm = numpy.asarray(dm)
    nao = dm.shape[-1]
    ddm = dm - numpy.asarray(dm_last)
    # dm.reshape(-1,nao,nao) to remove first dim, compress (dma,dmb)
    vj, vk = hf.get_jk(mol, ddm.reshape(-1,nao,nao), hermi=hermi, vhfopt=vhfopt)
    vhf = _makevhf(vj.reshape(dm.shape), vk.reshape(dm.shape))
    vhf += numpy.asarray(vhf_last)
    return vhf

def get_fock(mf, h1e, s1e, vhf, dm, cycle=-1, diis=None,
             diis_start_cycle=None, level_shift_factor=None, damp_factor=None):
    if diis_start_cycle is None:
        diis_start_cycle = mf.diis_start_cycle
    if level_shift_factor is None:
        level_shift_factor = mf.level_shift
    if damp_factor is None:
        damp_factor = mf.damp

    if isinstance(level_shift_factor, (tuple, list, numpy.ndarray)):
        shifta, shiftb = level_shift_factor
    else:
        shifta = shiftb = level_shift_factor
    if isinstance(damp_factor, (tuple, list, numpy.ndarray)):
        dampa, dampb = damp_factor
    else:
        dampa = dampb = damp_factor

    f = h1e + vhf
    if f.ndim == 2:
        f = (f, f)
    if isinstance(dm, numpy.ndarray) and dm.ndim == 2:
        dm = [dm*.5] * 2
    if 0 <= cycle < diis_start_cycle-1 and abs(dampa)+abs(dampb) > 1e-4:
        f = (hf.damping(s1e, dm[0], f[0], dampa),
             hf.damping(s1e, dm[1], f[1], dampb))
    if diis and cycle >= diis_start_cycle:
        f = diis.update(s1e, dm, f, mf, h1e, vhf)
    if abs(shifta)+abs(shiftb) > 1e-4:
        f = (hf.level_shift(s1e, dm[0], f[0], shifta),
             hf.level_shift(s1e, dm[1], f[1], shiftb))
    return numpy.array(f)

def get_occ(mf, mo_energy=None, mo_coeff=None):
    if mo_energy is None: mo_energy = mf.mo_energy
    e_idx_a = numpy.argsort(mo_energy[0])
    e_idx_b = numpy.argsort(mo_energy[1])
    e_sort_a = mo_energy[0][e_idx_a]
    e_sort_b = mo_energy[1][e_idx_b]
    nmo = mo_energy[0].size
    n_a, n_b = mf.nelec
    mo_occ = numpy.zeros_like(mo_energy)
    mo_occ[0][e_idx_a[:n_a]] = 1
    mo_occ[1][e_idx_b[:n_b]] = 1
    if mf.verbose >= logger.INFO and n_a < nmo and n_b > 0 and n_b < nmo:
        if e_sort_a[n_a-1]+1e-3 > e_sort_a[n_a]:
            logger.warn(mf, '!! alpha nocc = %d  HOMO %.15g >= LUMO %.15g',
                        n_a, e_sort_a[n_a-1], e_sort_a[n_a])
        else:
            logger.info(mf, '  alpha nocc = %d  HOMO = %.15g  LUMO = %.15g',
                        n_a, e_sort_a[n_a-1], e_sort_a[n_a])

        if e_sort_b[n_b-1]+1e-3 > e_sort_b[n_b]:
            logger.warn(mf, '!! beta  nocc = %d  HOMO %.15g >= LUMO %.15g',
                        n_b, e_sort_b[n_b-1], e_sort_b[n_b])
        else:
            logger.info(mf, '  beta  nocc = %d  HOMO = %.15g  LUMO = %.15g',
                        n_b, e_sort_b[n_b-1], e_sort_b[n_b])

        if e_sort_a[n_a-1]+1e-3 > e_sort_b[n_b]:
            logger.warn(mf, '!! system HOMO %.15g >= system LUMO %.15g',
                        e_sort_b[n_a-1], e_sort_b[n_b])

        numpy.set_printoptions(threshold=nmo)
        logger.debug(mf, '  alpha mo_energy =\n%s', mo_energy[0])
        logger.debug(mf, '  beta  mo_energy =\n%s', mo_energy[1])
        numpy.set_printoptions(threshold=1000)

    if mo_coeff is not None and mf.verbose >= logger.DEBUG:
        ss, s = mf.spin_square((mo_coeff[0][:,mo_occ[0]>0],
                                mo_coeff[1][:,mo_occ[1]>0]), mf.get_ovlp())
        logger.debug(mf, 'multiplicity <S^2> = %.8g  2S+1 = %.8g', ss, s)
    return mo_occ

def get_grad(mo_coeff, mo_occ, fock_ao):
    '''UHF Gradients'''
    occidxa = mo_occ[0] > 0
    occidxb = mo_occ[1] > 0
    viridxa = ~occidxa
    viridxb = ~occidxb

    ga = reduce(numpy.dot, (mo_coeff[0][:,viridxa].T, fock_ao[0].T,
                            mo_coeff[0][:,occidxa].conj()))
    gb = reduce(numpy.dot, (mo_coeff[1][:,viridxb].T, fock_ao[1].T,
                            mo_coeff[1][:,occidxb].conj()))
    return numpy.hstack((ga.ravel(), gb.ravel()))

def energy_elec(mf, dm=None, h1e=None, vhf=None):
    '''Electronic energy of Unrestricted Hartree-Fock

    Returns:
        Hartree-Fock electronic energy and the 2-electron part contribution
    '''
    if dm is None: dm = mf.make_rdm1()
    if h1e is None:
        h1e = mf.get_hcore()
    if isinstance(dm, numpy.ndarray) and dm.ndim == 2:
        dm = numpy.array((dm*.5, dm*.5))
    if vhf is None:
        vhf = mf.get_veff(mf.mol, dm)
    e1 = numpy.einsum('ij,ij', h1e.conj(), dm[0]+dm[1])
    e_coul =(numpy.einsum('ij,ji', vhf[0], dm[0]) +
             numpy.einsum('ij,ji', vhf[1], dm[1])) * .5
    return e1+e_coul, e_coul

# mo_a and mo_b are occupied orbitals
def spin_square(mo, s=1):
    r'''Spin of the given UHF orbitals

    .. math::

        S^2 = \frac{1}{2}(S_+ S_-  +  S_- S_+) + S_z^2

    where :math:`S_+ = \sum_i S_{i+}` is effective for all beta occupied
    orbitals; :math:`S_- = \sum_i S_{i-}` is effective for all alpha occupied
    orbitals.

    1. There are two possibilities for :math:`S_+ S_-`
        1) same electron :math:`S_+ S_- = \sum_i s_{i+} s_{i-}`,

        .. math::

            \sum_i \langle UHF|s_{i+} s_{i-}|UHF\rangle
             = \sum_{pq}\langle p|s_+s_-|q\rangle \gamma_{qp} = n_\alpha

        2) different electrons :math:`S_+ S_- = \sum s_{i+} s_{j-},  (i\neq j)`.
        There are in total :math:`n(n-1)` terms.  As a two-particle operator,

        .. math::

            \langle S_+ S_- \rangle = \langle ij|s_+ s_-|ij\rangle
                                    - \langle ij|s_+ s_-|ji\rangle
                                    = -\langle i^\alpha|j^\beta\rangle
                                       \langle j^\beta|i^\alpha\rangle

    2. Similarly, for :math:`S_- S_+`
        1) same electron

        .. math::

           \sum_i \langle s_{i-} s_{i+}\rangle = n_\beta

        2) different electrons

        .. math::

            \langle S_- S_+ \rangle = -\langle i^\beta|j^\alpha\rangle
                                       \langle j^\alpha|i^\beta\rangle

    3. For :math:`S_z^2`
        1) same electron

        .. math::

            \langle s_z^2\rangle = \frac{1}{4}(n_\alpha + n_\beta)

        2) different electrons

        .. math::

            &\frac{1}{2}\sum_{ij}(\langle ij|2s_{z1}s_{z2}|ij\rangle
                                 -\langle ij|2s_{z1}s_{z2}|ji\rangle) \\
            &=\frac{1}{4}(\langle i^\alpha|i^\alpha\rangle \langle j^\alpha|j^\alpha\rangle
             - \langle i^\alpha|i^\alpha\rangle \langle j^\beta|j^\beta\rangle
             - \langle i^\beta|i^\beta\rangle \langle j^\alpha|j^\alpha\rangle
             + \langle i^\beta|i^\beta\rangle \langle j^\beta|j^\beta\rangle) \\
            &-\frac{1}{4}(\langle i^\alpha|i^\alpha\rangle \langle i^\alpha|i^\alpha\rangle
             + \langle i^\beta|i^\beta\rangle\langle i^\beta|i^\beta\rangle) \\
            &=\frac{1}{4}(n_\alpha^2 - n_\alpha n_\beta - n_\beta n_\alpha + n_\beta^2)
             -\frac{1}{4}(n_\alpha + n_\beta) \\
            &=\frac{1}{4}((n_\alpha-n_\beta)^2 - (n_\alpha+n_\beta))

    In total

    .. math::

        \langle S^2\rangle &= \frac{1}{2}
        (n_\alpha-\sum_{ij}\langle i^\alpha|j^\beta\rangle \langle j^\beta|i^\alpha\rangle
        +n_\beta -\sum_{ij}\langle i^\beta|j^\alpha\rangle\langle j^\alpha|i^\beta\rangle)
        + \frac{1}{4}(n_\alpha-n_\beta)^2 \\

    Args:
        mo : a list of 2 ndarrays
            Occupied alpha and occupied beta orbitals

    Kwargs:
        s : ndarray
            AO overlap

    Returns:
        A list of two floats.  The first is the expectation value of S^2.
        The second is the corresponding 2S+1

    Examples:

    >>> mol = gto.M(atom='O 0 0 0; H 0 0 1; H 0 1 0', basis='ccpvdz', charge=1, spin=1, verbose=0)
    >>> mf = scf.UHF(mol)
    >>> mf.kernel()
    -75.623975516256706
    >>> mo = (mf.mo_coeff[0][:,mf.mo_occ[0]>0], mf.mo_coeff[1][:,mf.mo_occ[1]>0])
    >>> print('S^2 = %.7f, 2S+1 = %.7f' % spin_square(mo, mol.intor('cint1e_ovlp_sph')))
    S^2 = 0.7570150, 2S+1 = 2.0070027
    '''
    mo_a, mo_b = mo
    nocc_a = mo_a.shape[1]
    nocc_b = mo_b.shape[1]
    s = reduce(numpy.dot, (mo_a.T.conj(), s, mo_b))
    ssxy = (nocc_a+nocc_b) * .5 - numpy.einsum('ij,ij->', s.conj(), s)
    ssz = (nocc_b-nocc_a)**2 * .25
    ss = ssxy + ssz
    s = numpy.sqrt(ss+.25) - .5
    return ss, s*2+1

def analyze(mf, verbose=logger.DEBUG, **kwargs):
    '''Analyze the given SCF object:  print orbital energies, occupancies;
    print orbital coefficients; Mulliken population analysis; Dipole moment
    '''
    from pyscf.lo import orth
    from pyscf.tools import dump_mat
    mo_energy = mf.mo_energy
    mo_occ = mf.mo_occ
    mo_coeff = mf.mo_coeff
    if isinstance(verbose, logger.Logger):
        log = verbose
    else:
        log = logger.Logger(mf.stdout, verbose)

    log.note('**** MO energy ****')
    log.note('                             alpha | beta                alpha | beta')
    for i in range(mo_occ.shape[1]):
        log.note('MO #%-3d energy= %-18.15g | %-18.15g occ= %g | %g',
                 i+1, mo_energy[0][i], mo_energy[1][i],
                 mo_occ[0][i], mo_occ[1][i])
    ovlp_ao = mf.get_ovlp()
    if verbose >= logger.DEBUG:
        log.debug(' ** MO coefficients (expansion on meta-Lowdin AOs) for alpha spin **')
        label = mf.mol.spheric_labels(True)
        orth_coeff = orth.orth_ao(mf.mol, 'meta_lowdin', s=ovlp_ao)
        c_inv = numpy.dot(orth_coeff.T, ovlp_ao)
        dump_mat.dump_rec(mf.stdout, c_inv.dot(mo_coeff[0]), label, start=1,
                          **kwargs)
        log.debug(' ** MO coefficients (expansion on meta-Lowdin AOs) for beta spin **')
        dump_mat.dump_rec(mf.stdout, c_inv.dot(mo_coeff[1]), label, start=1,
                          **kwargs)

    dm = mf.make_rdm1(mo_coeff, mo_occ)
    return (mf.mulliken_meta(mf.mol, dm, s=ovlp_ao, verbose=log),
            mf.dip_moment(mf.mol, dm, verbose=log))

def mulliken_pop(mol, dm, s=None, verbose=logger.DEBUG):
    '''Mulliken population analysis
    '''
    if s is None:
        s = hf.get_ovlp(mol)
    if isinstance(verbose, logger.Logger):
        log = verbose
    else:
        log = logger.Logger(mol.stdout, verbose)
    if isinstance(dm, numpy.ndarray) and dm.ndim == 2:
        dm = numpy.array((dm*.5, dm*.5))
    pop_a = numpy.einsum('ij->i', dm[0]*s)
    pop_b = numpy.einsum('ij->i', dm[1]*s)
    label = mol.spheric_labels(False)

    log.note(' ** Mulliken pop       alpha | beta **')
    for i, s in enumerate(label):
        log.note('pop of  %s %10.5f | %-10.5f',
                 '%d%s %s%4s'%s, pop_a[i], pop_b[i])

    log.note(' ** Mulliken atomic charges  **')
    chg = numpy.zeros(mol.natm)
    for i, s in enumerate(label):
        chg[s[0]] += pop_a[i] + pop_b[i]
    for ia in range(mol.natm):
        symb = mol.atom_symbol(ia)
        chg[ia] = mol.atom_charge(ia) - chg[ia]
        log.note('charge of  %d%s =   %10.5f', ia, symb, chg[ia])
    return (pop_a,pop_b), chg

def mulliken_meta(mol, dm_ao, verbose=logger.DEBUG, pre_orth_method='ANO',
                  s=None):
    '''Mulliken population analysis, based on meta-Lowdin AOs.
    '''
    from pyscf.lo import orth
    if s is None:
        s = hf.get_ovlp(mol)
    if isinstance(verbose, logger.Logger):
        log = verbose
    else:
        log = logger.Logger(mol.stdout, verbose)
    if isinstance(dm_ao, numpy.ndarray) and dm_ao.ndim == 2:
        dm_ao = numpy.array((dm_ao*.5, dm_ao*.5))
    c = orth.pre_orth_ao(mol, pre_orth_method)
    orth_coeff = orth.orth_ao(mol, 'meta_lowdin', pre_orth_ao=c, s=s)
    c_inv = numpy.dot(orth_coeff.T, s)
    dm_a = reduce(numpy.dot, (c_inv, dm_ao[0], c_inv.T.conj()))
    dm_b = reduce(numpy.dot, (c_inv, dm_ao[1], c_inv.T.conj()))

    log.note(' ** Mulliken pop alpha/beta on meta-lowdin orthogonal AOs **')
    return mulliken_pop(mol, (dm_a,dm_b), numpy.eye(orth_coeff.shape[0]), log)
mulliken_pop_meta_lowdin_ao = mulliken_meta

def map_rhf_to_uhf(mf):
    '''Create UHF object based on the RHF object'''
    from pyscf.scf import addons
    return addons.convert_to_uhf(mf)

def canonicalize(mf, mo_coeff, mo_occ, fock=None):
    '''Canonicalization diagonalizes the UHF Fock matrix within occupied,
    virtual subspaces separatedly (without change occupancy).
    '''
    mo_occ = numpy.asarray(mo_occ)
    assert(mo_occ.ndim == 2)
    if fock is None:
        dm = mf.make_rdm1(mo_coeff, mo_occ)
        fock = mf.get_hcore() + mf.get_jk(mol, dm)
    occidxa = mo_occ[0] == 1
    occidxb = mo_occ[1] == 1
    viridxa = mo_occ[0] == 0
    viridxb = mo_occ[1] == 0
    def eig_(fock, mo_coeff, idx, es, cs):
        if numpy.count_nonzero(idx) > 0:
            orb = mo_coeff[:,idx]
            f1 = reduce(numpy.dot, (orb.T.conj(), fock, orb))
            e, c = scipy.linalg.eigh(f1)
            es[idx] = e
            cs[:,idx] = numpy.dot(orb, c)
    mo = numpy.empty_like(mo_coeff)
    mo_e = numpy.empty(mo_occ.shape)
    eig_(fock[0], mo_coeff[0], occidxa, mo_e[0], mo[0])
    eig_(fock[0], mo_coeff[0], viridxa, mo_e[0], mo[0])
    eig_(fock[1], mo_coeff[1], occidxb, mo_e[1], mo[1])
    eig_(fock[1], mo_coeff[1], viridxb, mo_e[1], mo[1])
    return mo_e, mo

def det_ovlp(mo1, mo2, occ1, occ2, ovlp):
    r''' Calculate the overlap between two different determinants. It is the product
    of single values of molecular orbital overlap matrix.

    .. math::

        S_{12} = \langle \Psi_A | \Psi_B \rangle
        = (\mathrm{det}\mathbf{U}) (\mathrm{det}\mathbf{V^\dagger})\prod\limits_{i=1}\limits^{2N} \lambda_{ii}

    where :math:`\mathbf{U}, \mathbf{V}, \lambda` are unitary matrices and single
    values generated by single value decomposition(SVD) of the overlap matrix
    :math:`\mathbf{O}` which is the overlap matrix of two sets of molecular orbitals:

    .. math::

        \mathbf{U}^\dagger \mathbf{O} \mathbf{V} = \mathbf{\Lambda}

    Args:
        mo1, mo2 : 2D ndarrays
            Molecualr orbital coefficients
        occ1, occ2: 2D ndarrays
            occupation numbers

    Return:
        A list: the product of single values: float
            x_a, x_b: 1D ndarrays
            :math:`\mathbf{U} \mathbf{\Lambda}^{-1} \mathbf{V}^\dagger`
            They are used to calculate asymmetric density matrix
    '''

    if numpy.sum(occ1) != numpy.sum(occ2):
        raise RuntimeError('Electron numbers are not equal. Electronic coupling does not exist.')

    c1_a = mo1[0][:, occ1[0]>0]
    c1_b = mo1[1][:, occ1[1]>0]
    c2_a = mo2[0][:, occ2[0]>0]
    c2_b = mo2[1][:, occ2[1]>0]
    o_a = reduce(numpy.dot, (c1_a.T, ovlp, c2_a))
    o_b = reduce(numpy.dot, (c1_b.T, ovlp, c2_b))
    u_a, s_a, vt_a = numpy.linalg.svd(o_a)
    u_b, s_b, vt_b = numpy.linalg.svd(o_b)
    x_a = reduce(numpy.dot, (u_a, numpy.diag(numpy.reciprocal(s_a)), vt_a))
    x_b = reduce(numpy.dot, (u_b, numpy.diag(numpy.reciprocal(s_b)), vt_b))
    return numpy.prod(s_a)*numpy.prod(s_b), numpy.array((x_a, x_b))

def make_asym_dm(mo1, mo2, occ1, occ2, x):
    r'''One-particle asymmetric density matrix

    Args:
        mo1, mo2 : 2D ndarrays
            Molecualr orbital coefficients
        occ1, occ2: 2D ndarrays
            Occupation numbers
        x: 2D ndarrays
            :math:`\mathbf{U} \mathbf{\Lambda}^{-1} \mathbf{V}^\dagger`.
            See also :func:`det_ovlp`

    Return:
        A list of 2D ndarrays for alpha and beta spin

    Examples:

    >>> mf1 = scf.UHF(gto.M(atom='H 0 0 0; F 0 0 1.3', basis='ccpvdz')).run()
    >>> mf2 = scf.UHF(gto.M(atom='H 0 0 0; F 0 0 1.4', basis='ccpvdz')).run()
    >>> s = gto.intor_cross('cint1e_ovlp_sph', mf1.mol, mf2.mol)
    >>> det, x = det_ovlp(mf1.mo_coeff, mf1.mo_occ, mf2.mo_coeff, mf2.mo_occ, s)
    >>> adm = make_asym_dm(mf1.mo_coeff, mf1.mo_occ, mf2.mo_coeff, mf2.mo_occ, x)
    >>> adm.shape
    (2, 19, 19)
    '''

    mo1_a = mo1[0][:, occ1[0]>0]
    mo1_b = mo1[1][:, occ1[1]>0]
    mo2_a = mo2[0][:, occ2[0]>0]
    mo2_b = mo2[1][:, occ2[1]>0]
    dm_a = reduce(numpy.dot, (mo1_a, x[0], mo2_a.T.conj()))
    dm_b = reduce(numpy.dot, (mo1_b, x[1], mo2_b.T.conj()))
    return numpy.array((dm_a, dm_b))

def dip_moment(mol, dm, unit_symbol='Debye', verbose=logger.NOTE):
    r''' Dipole moment calculation

    .. math::

        \mu_x = -\sum_{\mu}\sum_{\nu} P_{\mu\nu}(\nu|x|\mu) + \sum_A Q_A X_A\\
        \mu_y = -\sum_{\mu}\sum_{\nu} P_{\mu\nu}(\nu|y|\mu) + \sum_A Q_A Y_A\\
        \mu_z = -\sum_{\mu}\sum_{\nu} P_{\mu\nu}(\nu|z|\mu) + \sum_A Q_A Z_A

    where :math:`\mu_x, \mu_y, \mu_z` are the x, y and z components of dipole
    moment

    Args:
         mol: an instance of :class:`Mole`

         dm : a list of 2D ndarrays
              a list of density matrices

    Return:
        A list: the dipole moment on x, y and z component
    '''
    if isinstance(dm, numpy.ndarray) and dm.ndim == 2:
        return hf.dip_moment(mol, dm, unit_symbol, verbose)
    else:
        return hf.dip_moment(mol, dm[0]+dm[1], unit_symbol, verbose)

class UHF(hf.SCF):
    __doc__ = hf.SCF.__doc__ + '''
    Attributes for UHF:
        nelec : (int, int)
            If given, freeze the number of (alpha,beta) electrons to the given value.
        level_shift : number or two-element list
            level shift (in Eh) for alpha and beta Fock if two-element list is given.

    Examples:

    >>> mol = gto.M(atom='O 0 0 0; H 0 0 1; H 0 1 0', basis='ccpvdz', charge=1, spin=1, verbose=0)
    >>> mf = scf.UHF(mol)
    >>> mf.kernel()
    -75.623975516256706
    >>> print('S^2 = %.7f, 2S+1 = %.7f' % mf.spin_square())
    S^2 = 0.7570150, 2S+1 = 2.0070027
    '''
    def __init__(self, mol):
        hf.SCF.__init__(self, mol)
        # self.mo_coeff => [mo_a, mo_b]
        # self.mo_occ => [mo_occ_a, mo_occ_b]
        # self.mo_energy => [mo_energy_a, mo_energy_b]

        n_b = (mol.nelectron - mol.spin) // 2
        print("Set n_b=",n_b)
        self.nelec = (mol.nelectron-n_b, n_b)
        self._keys = self._keys.union(['nelec'])

    def dump_flags(self):
        if hasattr(self, 'nelectron_alpha'):
            logger.warn(self, 'Note the API updates: attribute nelectron_alpha was replaced by attribute nelec')
            #raise RuntimeError('API updates')
            self.nelec = (self.nelectron_alpha,
                          self.mol.nelectron-self.nelectron_alpha)
            delattr(self, 'nelectron_alpha')
        hf.SCF.dump_flags(self)
        logger.info(self, 'number electrons alpha = %d  beta = %d', *self.nelec)

    def eig(self, fock, s):
        e_a, c_a = self._eigh(fock[0], s)
        e_b, c_b = self._eigh(fock[1], s)
        return lib.asarray((e_a,e_b)), lib.asarray((c_a,c_b))

    get_fock = get_fock

    get_occ = get_occ

    def get_grad(self, mo_coeff, mo_occ, fock=None):
        if fock is None:
            dm1 = self.make_rdm1(mo_coeff, mo_occ)
            fock = self.get_hcore(self.mol) + self.get_veff(self.mol, dm1)
        return get_grad(mo_coeff, mo_occ, fock)

    @lib.with_doc(make_rdm1.__doc__)
    def make_rdm1(self, mo_coeff=None, mo_occ=None):
        if mo_coeff is None:
            mo_coeff = self.mo_coeff
        if mo_occ is None:
            mo_occ = self.mo_occ
        return make_rdm1(mo_coeff, mo_occ)

    energy_elec = energy_elec

    def init_guess_by_minao(self, mol=None, breaksym=True):
        '''Initial guess in terms of the overlap to minimal basis.'''
        return init_guess_by_minao(mol, breaksym)

    def init_guess_by_atom(self, mol=None, breaksym=True):
        return init_guess_by_atom(mol, breaksym)

    def init_guess_by_1e(self, mol=None, breaksym=True):
        if mol is None: mol = self.mol
        logger.info(self, 'Initial guess from hcore.')
        h1e = self.get_hcore(mol)
        s1e = self.get_ovlp(mol)
        mo_energy, mo_coeff = self.eig((h1e,h1e), s1e)
        mo_occ = self.get_occ(mo_energy, mo_coeff)
        dma, dmb = self.make_rdm1(mo_coeff, mo_occ)
        if breaksym:
            #remove off-diagonal part of beta DM
            dmb = numpy.zeros_like(dma)
            for b0, b1, p0, p1 in mol.offset_nr_by_atom():
                dmb[p0:p1,p0:p1] = dma[p0:p1,p0:p1]
        return numpy.array((dma,dmb))

    def init_guess_by_chkfile(self, chkfile=None, project=True):
        if chkfile is None: chkfile = self.chkfile
        return init_guess_by_chkfile(self.mol, chkfile, project=project)

    def get_jk(self, mol=None, dm=None, hermi=1):
        '''Coulomb (J) and exchange (K)

        Args:
            dm : a list of 2D arrays or a list of 3D arrays
                (alpha_dm, beta_dm) or (alpha_dms, beta_dms)
        '''
        if mol is None: mol = self.mol
        if dm is None: dm = self.make_rdm1()
        dm = numpy.asarray(dm)
        nao = dm.shape[-1]  # Get nao from dm shape because the hamiltonian
                            # might be not defined from mol
        if self._eri is not None or mol.incore_anyway or self._is_mem_enough():
            if self._eri is None:
                self._eri = _vhf.int2e_sph(mol._atm, mol._bas, mol._env)
            vj, vk = hf.dot_eri_dm(self._eri, dm.reshape(-1,nao,nao), hermi)
        else:
            vj, vk = hf.SCF.get_jk(self, mol, dm.reshape(-1,nao,nao), hermi)
        return vj.reshape(dm.shape), vk.reshape(dm.shape)

    @lib.with_doc(get_veff.__doc__)
    def get_veff(self, mol=None, dm=None, dm_last=0, vhf_last=0, hermi=1):
        if mol is None: mol = self.mol
        if dm is None: dm = self.make_rdm1()
        dm = numpy.asarray(dm)
        if dm.ndim == 2:
            dm = numpy.asarray((dm*.5,dm*.5))
        if (self._eri is not None or not self.direct_scf or
            mol.incore_anyway or self._is_mem_enough()):
            vj, vk = self.get_jk(mol, dm, hermi)
            vhf = _makevhf(vj, vk)
        else:
            ddm = dm - numpy.asarray(dm_last)
            vj, vk = self.get_jk(mol, ddm, hermi)
            vhf = _makevhf(vj, vk) + numpy.asarray(vhf_last)
        return vhf

    def analyze(self, verbose=None, **kwargs):
        if verbose is None: verbose = self.verbose
        return analyze(self, verbose, **kwargs)

    def mulliken_pop(self, mol=None, dm=None, s=None, verbose=logger.DEBUG):
        if mol is None: mol = self.mol
        if dm is None: dm = self.make_rdm1()
        if s is None: s = self.get_ovlp(mol)
        return mulliken_pop(mol, dm, s=s, verbose=verbose)

    def mulliken_meta(self, mol=None, dm=None, verbose=logger.DEBUG,
                      pre_orth_method='ANO', s=None):
        if mol is None: mol = self.mol
        if dm is None: dm = self.make_rdm1()
        return mulliken_meta(mol, dm, s=s, verbose=verbose,
                             pre_orth_method=pre_orth_method)

    @lib.with_doc(spin_square.__doc__)
    def spin_square(self, mo_coeff=None, s=None):
        if mo_coeff is None:
<<<<<<< HEAD
            if len(self.mo_coeff.shape)==4:
                #For k-points, let's just print out the gamma point.
                mo_coeff = (self.mo_coeff[0,0][:,self.mo_occ[0,0]>0],
                            self.mo_coeff[1,0][:,self.mo_occ[1,0]>0])
            else:
                mo_coeff = (self.mo_coeff[0][:,self.mo_occ[0]>0],
                            self.mo_coeff[1][:,self.mo_occ[1]>0])
              

=======
            mo_coeff = (self.mo_coeff[0][:,self.mo_occ[0]>0],
                        self.mo_coeff[1][:,self.mo_occ[1]>0])
>>>>>>> 9851f595
        if s is None:
            s = self.get_ovlp()
        return spin_square(mo_coeff, s)

    canonicalize = canonicalize

    @lib.with_doc(det_ovlp.__doc__)
    def det_ovlp(self, mo1, mo2, occ1, occ2, ovlp=None):
        if ovlp is None: ovlp = self.get_ovlp()
        return det_ovlp(mo1, mo2, occ1, occ2, ovlp)

    @lib.with_doc(make_asym_dm.__doc__)
    def make_asym_dm(self, mo1, mo2, occ1, occ2, x):
        return make_asym_dm(mo1, mo2, occ1, occ2, x)

    @lib.with_doc(dip_moment.__doc__)
    def dip_moment(self, mol=None, dm=None, unit_symbol=None, verbose=logger.NOTE):
        if mol is None: mol = self.mol
        if dm is None: dm =self.make_rdm1()
        if unit_symbol is None: unit_symbol='Debye'
        return dip_moment(mol, dm, unit_symbol, verbose=verbose)

    def _finalize(self):
        ss, s = self.spin_square()

        if self.converged:
            logger.note(self, 'converged SCF energy = %.15g  '
                        '<S^2> = %.8g  2S+1 = %.8g', self.e_tot, ss, s)
        else:
            logger.note(self, 'SCF not converged.')
            logger.note(self, 'SCF energy = %.15g after %d cycles  '
                        '<S^2> = %.8g  2S+1 = %.8g',
                        self.e_tot, self.max_cycle, ss, s)
        return self

def _makevhf(vj, vk):
    vj = vj[0] + vj[1]
    v_a = vj - vk[0]
    v_b = vj - vk[1]
    return lib.asarray((v_a,v_b))<|MERGE_RESOLUTION|>--- conflicted
+++ resolved
@@ -738,7 +738,6 @@
     @lib.with_doc(spin_square.__doc__)
     def spin_square(self, mo_coeff=None, s=None):
         if mo_coeff is None:
-<<<<<<< HEAD
             if len(self.mo_coeff.shape)==4:
                 #For k-points, let's just print out the gamma point.
                 mo_coeff = (self.mo_coeff[0,0][:,self.mo_occ[0,0]>0],
@@ -748,10 +747,6 @@
                             self.mo_coeff[1][:,self.mo_occ[1]>0])
               
 
-=======
-            mo_coeff = (self.mo_coeff[0][:,self.mo_occ[0]>0],
-                        self.mo_coeff[1][:,self.mo_occ[1]>0])
->>>>>>> 9851f595
         if s is None:
             s = self.get_ovlp()
         return spin_square(mo_coeff, s)
